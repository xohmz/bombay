[package]
name = "bombay"
version = "0.0.4"
description = "Monstercat API Rust client"
categories = ["api-bindings"]
keywords = ["bombay", "monstercat", "api", "client"]
authors = ["xohmz"]
repository = "https://github.com/xohmz/bombay/"
readme = "README.md"
license = "MIT"
edition = "2021"
rust-version = "1.65"
exclude = [".github"]

[lib]
crate-type = ["lib"]

[dependencies]
const_format = "0.2"
serde = { version = "1.0" }
serde_json = "1.0"
serde_repr = "0.1"
serde_with = "3.4"
ureq = { version = "2.9", features = ["json", "cookies"] }
uuid = { version = "1.6", features = ["serde"] }
url = { version = "2.4", features = ["serde"] }
iso8601-timestamp = { version = "0.2", features = ["serde"] }

[dev-dependencies]
lazy_static = "1.4"
<<<<<<< HEAD
totp-rs = "5.3"
test-with = { version = "0.12", default-features = false, features = ["resource"] }
=======
totp-rs = "5.4"
test-with = { version = "0.10", default-features = false, features = ["resource"] }
>>>>>>> 0a8f1aaa
<|MERGE_RESOLUTION|>--- conflicted
+++ resolved
@@ -28,10 +28,5 @@
 
 [dev-dependencies]
 lazy_static = "1.4"
-<<<<<<< HEAD
-totp-rs = "5.3"
-test-with = { version = "0.12", default-features = false, features = ["resource"] }
-=======
 totp-rs = "5.4"
-test-with = { version = "0.10", default-features = false, features = ["resource"] }
->>>>>>> 0a8f1aaa
+test-with = { version = "0.12", default-features = false, features = ["resource"] }